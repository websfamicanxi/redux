/*--------------------------------------------------------------------------------------
 *  Copyright 2025 Glass Devtools, Inc. All rights reserved.
 *  Licensed under the Apache License, Version 2.0. See LICENSE.txt for more information.
 *--------------------------------------------------------------------------------------*/

import { Event } from '../../../../base/common/event.js';
import { URI } from '../../../../base/common/uri.js';
import { ICodeEditor } from '../../../../editor/browser/editorBrowser.js';
import { createDecorator } from '../../../../platform/instantiation/common/instantiation.js';
import { Diff, DiffArea } from './editCodeService.js';



export type StartBehavior = 'accept-conflicts' | 'reject-conflicts' | 'keep-conflicts'

export type StartApplyingOpts = ({
	from: 'QuickEdit';
	diffareaid: number; // id of the CtrlK area (contains text selection)
	startBehavior: StartBehavior;
} | {
	from: 'ClickApply';
	applyStr: string;
	uri: 'current' | URI;
	startBehavior: StartBehavior;
})



export type AddCtrlKOpts = {
	startLine: number,
	endLine: number,
	editor: ICodeEditor,
}

<<<<<<< HEAD
export type URIAcceptRejectState = 'idle' | 'acceptRejectAll' | 'streaming'


=======
>>>>>>> d2e8f62a
export const IEditCodeService = createDecorator<IEditCodeService>('editCodeService');

export interface IEditCodeService {
	readonly _serviceBrand: undefined;

	startApplying(opts: StartApplyingOpts): Promise<[URI, Promise<void>] | null>;
	addCtrlKZone(opts: AddCtrlKOpts): number | undefined;
	removeCtrlKZone(opts: { diffareaid: number }): void;

	diffAreaOfId: Record<string, DiffArea>;
	diffAreasOfURI: Record<string, Set<string> | undefined>;
	diffOfId: Record<string, Diff>;

	acceptOrRejectAllDiffAreas(opts: { uri: URI, removeCtrlKs: boolean, behavior: 'reject' | 'accept', _addToHistory?: boolean }): void;

	// events
	onDidAddOrDeleteDiffZones: Event<{ uri: URI }>;
	onDidChangeDiffsInDiffZone: Event<{ uri: URI; diffareaid: number }>; // only fires when not streaming!!! streaming would be too much
	onDidChangeStreamingInDiffZone: Event<{ uri: URI; diffareaid: number }>;
	onDidChangeStreamingInCtrlKZone: Event<{ uri: URI; diffareaid: number }>;

	// CtrlKZone streaming state
	isCtrlKZoneStreaming(opts: { diffareaid: number }): boolean;
	interruptCtrlKStreaming(opts: { diffareaid: number }): void;

	// // DiffZone codeBoxId streaming state
	interruptURIStreaming(opts: { uri: URI }): void;

	// testDiffs(): void;
}<|MERGE_RESOLUTION|>--- conflicted
+++ resolved
@@ -32,12 +32,6 @@
 	editor: ICodeEditor,
 }
 
-<<<<<<< HEAD
-export type URIAcceptRejectState = 'idle' | 'acceptRejectAll' | 'streaming'
-
-
-=======
->>>>>>> d2e8f62a
 export const IEditCodeService = createDecorator<IEditCodeService>('editCodeService');
 
 export interface IEditCodeService {
