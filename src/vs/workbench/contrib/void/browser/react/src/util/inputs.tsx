--- conflicted
+++ resolved
@@ -726,10 +726,7 @@
 			rows={1}
 			placeholder={placeholder}
 		/>
-<<<<<<< HEAD
-=======
 		{/* <div>{`idx ${optionIdx}`}</div> */}
->>>>>>> f6d0cfee
 		{isMenuOpen && (
 			<div
 				ref={refs.setFloating}
