--- conflicted
+++ resolved
@@ -17,23 +17,13 @@
 
 type IconButtonProps = {
 	onClick: () => void;
-<<<<<<< HEAD
-	title: string
-=======
->>>>>>> d2e8f62a
 	Icon: LucideIcon
 	disabled?: boolean
 	className?: string
 }
 
-<<<<<<< HEAD
-export const IconShell1 = ({ onClick, title, Icon, disabled, className }: IconButtonProps) => (
-	<button
-		title={title}
-=======
 export const IconShell1 = ({ onClick, Icon, disabled, className }: IconButtonProps) => (
 	<button
->>>>>>> d2e8f62a
 		disabled={disabled}
 		onClick={(e) => {
 			e.preventDefault();
@@ -100,10 +90,6 @@
 	return <IconShell1
 		Icon={copyButtonText === CopyButtonText.Copied ? Check : copyButtonText === CopyButtonText.Error ? X : Copy}
 		onClick={onCopy}
-<<<<<<< HEAD
-		title={copyButtonText}
-=======
->>>>>>> d2e8f62a
 	/>
 }
 
@@ -125,10 +111,6 @@
 			onClick={() => {
 				commandService.executeCommand('vscode.open', uri, { preview: true })
 			}}
-<<<<<<< HEAD
-			title="Reject changes"
-=======
->>>>>>> d2e8f62a
 		/>
 	)
 
@@ -223,10 +205,6 @@
 		<IconShell1
 			Icon={Play}
 			onClick={onClickSubmit}
-<<<<<<< HEAD
-			title="Apply changes"
-=======
->>>>>>> d2e8f62a
 		/>
 	)
 
@@ -234,10 +212,6 @@
 		<IconShell1
 			Icon={Square}
 			onClick={onInterrupt}
-<<<<<<< HEAD
-			title="Stop applying"
-=======
->>>>>>> d2e8f62a
 		/>
 	)
 
@@ -245,10 +219,6 @@
 		<IconShell1
 			Icon={RotateCw}
 			onClick={onReapply}
-<<<<<<< HEAD
-			title="Reapply changes"
-=======
->>>>>>> d2e8f62a
 		/>
 	)
 
@@ -256,10 +226,6 @@
 		<IconShell1
 			Icon={Check}
 			onClick={onAccept}
-<<<<<<< HEAD
-			title="Accept changes"
-=======
->>>>>>> d2e8f62a
 			className="text-green-600"
 		/>
 	)
@@ -268,10 +234,6 @@
 		<IconShell1
 			Icon={X}
 			onClick={onReject}
-<<<<<<< HEAD
-			title="Reject changes"
-=======
->>>>>>> d2e8f62a
 			className="text-red-600"
 		/>
 	)
